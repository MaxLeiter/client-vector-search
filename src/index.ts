--- conflicted
+++ resolved
@@ -30,7 +30,7 @@
  */
 interface SearchOptions {
   topK?: number;
-  filter?: { [key: string]: any };
+  filter?: Filter;
   useStorage?: StorageOptions;
   storageOptions?: { indexedDBName: string; indexedDBObjectStoreName: string }; // TODO: generalize it to localStorage as well
 }
@@ -106,12 +106,8 @@
   private objects: Filter[];
   private keys: string[];
 
-<<<<<<< HEAD
   constructor(initialObjects?: Filter[]) {
-=======
   // TODO: add support for options while creating index such as  {... indexedDB: true, ...}
-  constructor(initialObjects?: { [key: string]: any }[]) {
->>>>>>> 0991ee6d
     this.objects = [];
     this.keys = [];
     if (initialObjects && initialObjects.length > 0) {
@@ -149,17 +145,8 @@
   }
 
   // Method to update an existing vector in the index
-<<<<<<< HEAD
   update(filter: Filter, vector: Filter) {
     const index = this.findVectorIndex(filter);
-
-=======
-  update(filter: { [key: string]: any }, vector: { [key: string]: any }) {
-    // Find the index of the vector with the given filter
-    const index = this.objects.findIndex((object) =>
-      Object.keys(filter).every((key) => object[key] === filter[key]),
-    );
->>>>>>> 0991ee6d
     if (index === -1) {
       throw new Error('Vector not found');
     }
@@ -170,17 +157,8 @@
   }
 
   // Method to remove a vector from the index
-<<<<<<< HEAD
   remove(filter: Filter) {
     const index = this.findVectorIndex(filter);
-
-=======
-  remove(filter: { [key: string]: any }) {
-    // Find the index of the vector with the given filter
-    const index = this.objects.findIndex((object) =>
-      Object.keys(filter).every((key) => object[key] === filter[key]),
-    );
->>>>>>> 0991ee6d
     if (index === -1) {
       throw new Error('Vector not found');
     }
@@ -191,15 +169,7 @@
   // Method to remove multiple vectors from the index
   removeBatch(filters: Filter[]) {
     filters.forEach((filter) => {
-<<<<<<< HEAD
       const index = this.findVectorIndex(filter);
-
-=======
-      // Find the index of the vector with the given filter
-      const index = this.objects.findIndex((object) =>
-        Object.keys(filter).every((key) => object[key] === filter[key]),
-      );
->>>>>>> 0991ee6d
       if (index !== -1) {
         // Remove the vector from the index
         this.objects.splice(index, 1);
@@ -208,32 +178,13 @@
   }
 
   // Method to retrieve a vector from the index
-<<<<<<< HEAD
   get(filter: Filter) {
     const vector = this.objects[this.findVectorIndex(filter)];
-
     return vector || null;
-=======
-  get(filter: { [key: string]: any }) {
-    // Find the vector with the given filter
-    const vector = this.objects.find((object) =>
-      Object.keys(filter).every((key) => object[key] === filter[key]),
-    );
-    if (!vector) {
-      return null;
-    }
-    // Return the vector
-    return vector;
->>>>>>> 0991ee6d
   }
 
   async search(
     queryEmbedding: number[],
-<<<<<<< HEAD
-    options: { topK?: number; filter?: Filter } = { topK: DEFAULT_TOP_K }
-  ) {
-    const topK = options.topK || DEFAULT_TOP_K;
-=======
     options: SearchOptions = {
       topK: 3,
       useStorage: 'none',
@@ -243,8 +194,7 @@
       },
     },
   ): Promise<SearchResult[]> {
-    const topK = options.topK || 3;
->>>>>>> 0991ee6d
+    const topK = options.topK || DEFAULT_TOP_K;
     const filter = options.filter || {};
     const useStorage = options.useStorage || 'none';
 
